--- conflicted
+++ resolved
@@ -169,21 +169,6 @@
     @DebugIt(show_args=True)
     @command(dtype_in=str)
     async def write_sequence(self, name):
-<<<<<<< HEAD
-        self.set_state(DevState.RUNNING)
-        try:
-            walker = await DirectoryWalker(
-                writer=self._writer,
-                dsetname=self._dsetname,
-                bytes_per_file=self._bytes_per_file,
-                root=os.path.join(self._current, name) if name else self._current
-            )
-            await self._process_stream(self.consume(walker))
-            self.set_state(DevState.STANDBY)
-        except:
-            self.set_state(DevState.FAULT)
-            raise
-=======
         walker = await DirectoryWalker(
             writer=self._writer,
             dsetname=self._dsetname,
@@ -191,7 +176,6 @@
             root=os.path.join(self._current, name) if name else self._current
         )
         await self._process_stream(self.consume(walker))
->>>>>>> 61480e52
 
     async def consume(self, walker: DirectoryWalker) -> None:
         """Defines an internal consumer coroutine to write incoming stream"""
