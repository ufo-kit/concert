"""
storage.py
----------
Storage implementations.
"""
from __future__ import annotations
import asyncio
import os
import logging
import re
from typing import Optional, AsyncIterable, Awaitable, Type, Iterable, Set
import tifffile
from concert.base import AsyncObject
from concert.coroutines.base import background
from concert.writers import TiffWriter
from concert.typing import RemoteDirectoryWalkerTangoDevice
from concert.typing import ArrayLike
from concert.loghandler import AsyncLoggingHandlerCloser, NoOpLoggingHandler
from concert.loghandler import LoggingHandler, RemoteLoggingHandler


LOG = logging.getLogger(__name__)


def split_dsetformat(dsetname):
    """
    Strip *dsetname* off the formatting part wihch leaves us with the data
    set name.

    :param dsetname: dataset name
    :type dsetname: str
    """
    return dsetname.split('{')[0]


def read_image(filename):
    """
    Read image from file with *filename*. The file type is detected
    automatically.
    """
    for ext, reader in list(READERS.items()):
        if filename.lower().endswith(ext):
            return reader(filename)

    raise ValueError("Unsupported file type")


def read_tiff(file_name):
    """Read tiff file from disk by :py:mod:`tifffile` module."""
    with tifffile.TiffFile(file_name) as f:
        return f.asarray(out='memmap')


READERS = {".tif": read_tiff,
           ".tiff": read_tiff}

try:
    import fabio

    def read_edf_via_fabio(filename):
        edf = fabio.edfimage.edfimage()
        edf.read(filename)
        return edf.data

    for ext in ('.edf', '.edf.gz'):
        READERS[ext] = read_edf_via_fabio
except ImportError:
    pass


def write_tiff(file_name, data):
    """
    The default TIFF writer which uses :py:mod:`tifffile` module.
    Return the written file name.
    """
    tifffile.imsave(file_name, data)

    return file_name


def write_libtiff(file_name, data):
    """Write a TIFF file using pylibtiff. Return the written file name."""
    from libtiff import TIFF

    tiff_file = TIFF.open(file_name, "w")
    try:
        tiff_file.write_image(data)
    finally:
        tiff_file.close()

    return file_name


<<<<<<< HEAD
def create_directory(directory, rights="750"):
    """Create *directory* and all paths along the way if necessary. *rights* are a string
    representing a combination for user, group, others.
    """
    if not os.path.exists(directory):
        LOG.debug("Creating directory {}".format(directory))
        os.makedirs(directory, int(rights, base=8))


def write_images(pqueue, writer=TiffWriter, prefix="image_{:>05}.tif", start_index=0,
                 bytes_per_file=0, rights="750"):
    """
    write_images(pqueue, writer=TiffWriter, prefix="image_{:>05}.tif", start_index=0,
                 bytes_per_file=0, rights="750")

    Write images on disk with specified *writer* and file name *prefix*. Write to one file until the
    *bytes_per_file* bytes has been written. If it is 0, then one file per image is created.
    *writer* is a subclass of :class:`.writers.ImageWriter`. *start_index* specifies the number in
    the first file name, e.g. for the default *prefix* and *start_index* 100, the first file name
    will be image_00100.tif. If *prefix* is not formattable images are appended to the filename
    specified by *prefix*. *rights* are used for directory creation in case it does not exist.
=======
def create_directory(directory: str, rights: int = 0o0750) -> None:
    """
    Create *directory* and all paths along the way if necessary

    :param directory: directory to be created
    :type directory: str
    :param rights: access rights for the directory, defaults rwx for
        user and rx for the group
    :type rights: int
    """
    if not os.path.exists(directory):
        LOG.debug("Creating directory {}".format(directory))
        os.makedirs(name=directory, mode=rights)


async def write_images(producer: AsyncIterable[ArrayLike],
                       writer: Type[TiffWriter] = TiffWriter,
                       prefix: str = "image_{:>05}.tif",
                       start_index: int = 0,
                       bytes_per_file: int = 0) -> int:
    """
    write_images(pqueue, writer=TiffWriter, prefix="image_{:>05}.tif",
        start_index=0, bytes_per_file=0)

    Write images on disk with specified *writer* and file name *prefix*. Write
    to one file until the *bytes_per_file* bytes has been written. If it is 0,
    then one file per image is created. *writer* is a subclass of
    :class:`.writers.ImageWriter`. *start_index* specifies the number in the
    first file name, e.g. for the default *prefix* and *start_index* 100, the
    first file name will be image_00100.tif. If *prefix* is not formattable
    images are appended to the filename specified by *prefix*.
>>>>>>> 4f8ef8eb
    """
    im_writer: Optional[TiffWriter] = None
    file_index = 0
    written = 0
    written_total = 0
    dir_name = os.path.dirname(prefix)
    # If there is no formatting user wants just one file, in which case we
    # append
    append = prefix.format(0) == prefix
    if append:
        im_writer = writer(prefix, bytes_per_file, append=True)

    if dir_name and not os.path.exists(dir_name):
<<<<<<< HEAD
        create_directory(dir_name, rights=rights)

=======
        create_directory(dir_name)
>>>>>>> 4f8ef8eb
    i = 0
    try:
        async for image in producer:
            if not append and (
                    not im_writer or written + image.nbytes > bytes_per_file):
                if im_writer:
                    im_writer.close()
<<<<<<< HEAD
                    LOG.debug('Writer "{}" closed'.format(prefix.format(start_index
                                                                        + file_index - 1)))
                im_writer = writer(prefix.format(start_index + file_index), bytes_per_file,
                                   first_frame=start_index+i)
=======
                    LOG.debug('Writer "{}" closed'.format(
                        prefix.format(start_index + file_index - 1)))
                im_writer = writer(
                    prefix.format(start_index + file_index), bytes_per_file)
>>>>>>> 4f8ef8eb
                file_index += 1
                written = 0
            if im_writer:
                im_writer.write(image)
                written += image.nbytes
                written_total += image.nbytes
                i += 1
        return written_total
    finally:
        if im_writer:
            im_writer.close()
            LOG.debug('Writer "{}" closed'.format(
                prefix.format(start_index + file_index - 1)))


class Walker(AsyncObject):
    """
    A Walker moves through an abstract hierarchy and allows to write data
    at a specific location.
    """

    _root: str
    _current: str
    _log_name: str
    _lock: asyncio.Lock
    dsetname: str

    async def __ainit__(self,
                        root: str,
                        dsetname: str = "frames",
                        log_name: str = "experiment.log") -> None:
        """
        Constructor. *root* is the topmost level of the data structure

        :param root: topmost level of the data structure
        :type root: str
        :param dsetname: dataset name
        :type dsetname: str
        :param log_name: default log file name
        :type log_name: str
        """
        self._root = root
        self._log_name = log_name
        self._lock = asyncio.Lock()
        self.dsetname = dsetname
        await self.home()

    async def __aenter__(self) -> Walker:
        await self._lock.acquire()
        return self

    async def __aexit__(self, exc_type, exc, tb) -> None:
        self._lock.release()

    async def _descend(self, name: str) -> None:
        """Descend to *name*."""
        raise NotImplementedError

    async def _ascend(self) -> None:
        """Ascend from current depth."""
        raise NotImplementedError

    def _create_writer(self,
                       producer: AsyncIterable[ArrayLike],
                       dsetname: Optional[str] = None) -> Awaitable:
        """
        Subclass should provide the implementation for, how the writer should
        be created for asynchronously received data"""
        raise NotImplementedError

    async def _get_current(self) -> str:
        """Fetches the current from internal contex"""
        raise NotImplementedError

    async def home(self) -> None:
        """Return to root"""
        self._current = self._root

    @property
    async def current(self) -> str:
        """Return current position."""
        return await self._get_current()

    async def exists(self, *paths) -> bool:
        """Return True if path from current position specified by a list of
        *paths* exists."""
        raise NotImplementedError

    async def descend(self, name: str) -> Walker:
        """Descend to *name* and return *self*."""
        await self._descend(name)
        return self

    async def ascend(self) -> Walker:
        """Ascend from current depth and return *self*."""
        await self._ascend()
        return self

    async def create_writer(self,
                            producer: AsyncIterable[ArrayLike],
                            name: Optional[str] = None,
                            dsetname: Optional[str] = None) -> Awaitable:
        """
        Create a writer coroutine for writing data set *dsetname* with images
        from *producer* inside. If *name* is given, descend to it first and
        once the writer is created ascend back. This way, the writer can
        operate in *name* and the walker can be safely used to move around
        and create other writers elsewhere while the created writer is working.
        The returned coroutine is not guaranteed to be wrapped into a
        :class:`.asyncio.Task`, hence to be started immediately.  This function
        also does not block after creating the writer. This is useful for
        splitting the preparation of writing (creating directories, ...)
        and the I/O itself.
        """
        if name:
            await self.descend(name)
        try:
            return await self._create_writer(producer, dsetname=dsetname)
        finally:
            if name:
                await self.ascend()

    @background
    async def write(self,
                    producer: AsyncIterable[ArrayLike],
                    dsetname: Optional[str] = None) -> Awaitable:
        """
        Create a coroutine for writing data set *dsetname* with images from
        *producer*. The execution starts immediately in the background and
        await will block until the images are written.
        """
        return await self._create_writer(producer, dsetname=dsetname)

    async def get_log_handler(self) -> AsyncLoggingHandlerCloser:
        """Provides a log handler featuring an asynchronous flush and closure
        utility"""
        raise NotImplementedError

    @background
    async def log_to_json(self, payload: str) -> None:
        """
        Provides local counterpart of the remote logging of experiment
        metadata. Writes the provided payload to a static file called
        experiment.json.

        :param payload: content to write
        :type payload: str
        """
        raise NotImplementedError


class DummyWalker(Walker):
    """Walker object used for testing purposes"""

    _paths: Set[str]

    async def __ainit__(self, root: str = "") -> None:
        await super().__ainit__(root)
        self._paths = set([])

    @property
    async def paths(self) -> Iterable[str]:
        return self._paths

    async def exists(self, *paths) -> bool:
        return os.path.join(*paths) in self._paths

    async def _get_current(self) -> str:
        return self._current

    async def _descend(self, name) -> None:
        self._current = os.path.join(self._current, name)
        self._paths.add(self._current)

    async def _ascend(self) -> None:
        if self._current != self._root:
            self._current = os.path.dirname(self._current)

    def _create_writer(self,
                       producer: AsyncIterable[ArrayLike],
                       dsetname: Optional[str] = None) -> Awaitable:
        dsetname = dsetname or self.dsetname
        path = os.path.join(self._current, dsetname)

        async def _append_paths() -> None:
            i = 0
            async for item in producer:
                self._paths.add(os.path.join(path, str(i)))
                i += 1
        return _append_paths()

    async def get_log_handler(self) -> AsyncLoggingHandlerCloser:
        """Provides a no-op logging handler as a placeholder"""
        return NoOpLoggingHandler()


class DirectoryWalker(Walker):
    """
    A DirectoryWalker moves through a file system and writes flat files using a
    specific filename template.
    """

<<<<<<< HEAD
    def __init__(self, writer=TiffWriter, dsetname='frame_{:>06}.tif', start_index=0,
                 bytes_per_file=0, root=None, log=None, log_name='experiment.log', rights="750"):
        """
        Use *writer* to write data to files with filenames with a template from *dsetname*.
        *start_index* specifies the number in the first file name, e.g. for the default *dsetname*
        and *start_index* 100, the first file name will be frame_000100.tif. *rights* are used for
        directory creation in case it does not exist.
=======
    _bytes_per_file: int
    _start_index: int
    writer: Type[TiffWriter]

    async def __ainit__(self,
                        root: Optional[str] = None,
                        dsetname: str = "frame_{:>06}.tif",
                        writer: Type[TiffWriter] = TiffWriter,
                        start_index: int = 0,
                        bytes_per_file: int = 0,
                        log_name: str = "experiment.log") -> None:
        """
        Use *writer* to write data to files with filenames with a template
        from *dsetname*. *start_index* specifies the number in the first file
        name, e.g. for the default *dsetname* and *start_index* 100, the first
        file name will be frame_000100.tif.
>>>>>>> 4f8ef8eb
        """
        # Handling root of the experimental file system
        if not root:
            root = os.getcwd()
        root = os.path.abspath(root)
<<<<<<< HEAD

        log_handler = None

        if log:
            create_directory(root, rights=rights)
            log_path = os.path.join(root, log_name)
            log_handler = FileHandler(log_path)

        super(DirectoryWalker, self).__init__(root, dsetname=dsetname,
                                              log=log, log_handler=log_handler)
        self.writer = writer
        self._bytes_per_file = bytes_per_file
        self._start_index = start_index
        self._rights = rights
=======
        create_directory(root)
        self.writer = writer
        self._bytes_per_file = bytes_per_file
        self._start_index = start_index
        await super().__ainit__(root, dsetname, log_name=log_name)
>>>>>>> 4f8ef8eb

    async def _descend(self, name: str) -> None:
        new = os.path.join(self._current, name)
        create_directory(new, rights=self._rights)
        self._current = new

    async def _ascend(self) -> None:
        if self._current == self._root:
            raise StorageError("Cannot break out of `{}'.".format(self._root))
        self._current = os.path.dirname(self._current)

    async def _get_current(self) -> str:
        """Provides current from local context"""
        return self._current

    def _create_writer(self,
                       producer: AsyncIterable[ArrayLike],
                       dsetname: Optional[str] = None) -> Awaitable:
        dsetname = dsetname or self.dsetname
        if self._dset_exists(dsetname):
            dset_prefix = split_dsetformat(dsetname)
            dset_path = os.path.join(self._current, dset_prefix)
            raise StorageError("`{}' is not empty".format(dset_path))
        prefix = os.path.join(self._current, dsetname)
        return write_images(
            producer,
            self.writer,
            prefix,
            self._start_index,
            self._bytes_per_file
        )

    def _dset_exists(self, dsetname: str) -> bool:
        """Check if *dsetname* exists on the current level."""
        if not re.match('.*{.*}.*', dsetname):
            raise ValueError('dsetname `{}\' has wrong format'.format(dsetname))
        filenames = os.listdir(self._current)
        for name in filenames:
            if name.startswith(split_dsetformat(dsetname)):
                return True
        return False

    async def exists(self, *paths: str) -> bool:
        """Check if *paths* exist."""
        return os.path.exists(os.path.join(await self.current, *paths))

    async def get_log_handler(self) -> AsyncLoggingHandlerCloser:
        return LoggingHandler(os.path.join(await self.current, self._log_name))

    async def log_to_json(self, payload: str) -> None:
        """
        Logs experiment metadata as *payload* to a file called experiment.json

        NOTE: This method does not have to be a coroutine. We still made it so
        to maintain coherence at the api level. With the unification of the
        top layer walker api this concern would be addressed.

        :param payload: content to write
        :type payload: str
        """
        with open(
                file=os.path.join(self._current, "experiment.json"),
                mode="w",
                encoding="utf-8") as lgf:
            lgf.write(payload)


class RemoteDirectoryWalker(Walker):
    """
    Defines the api layer of a directory walker for a remote file system.
    Encapsulates a Tango device which runs on the remote file system where the
    data needs to be written. Since it has th
    """

    device: RemoteDirectoryWalkerTangoDevice

    async def __ainit__(self,
                        device: RemoteDirectoryWalkerTangoDevice,
                        root: Optional[str] = None,
                        dsetname: str = "frame_{:>06}.tif",
                        wrt_cls: str = "TiffWriter",
                        start_index: int = 0,
                        bytes_per_file: int = 0,
                        log_name: str = "experiment.log") -> None:
        """
        Initializes a remote directory walker. This walker implementation
        encapsulates a Tango device server and delegates its core utilities
        to the same.
        :param device: an abstract tango device conforming to remote tango
        walker specification
        :type device: RemoteDirectoryWalkerTangoDevice
        :param root: file system root for to start traversal, if None current
        directory of the walker is used
        :type root: Optional[str]
        :param dsetname: template for writing files of the dataset
        :type dsetname: str
        :param wrt_cls: specific writer class which the device should use
        to write files
        :type wrt_cls: str
        :param start_index: number of the first file name in the dataset
        :type start_index: int
        :param bytes_per_file: size limit for a file, `0` denotes 1 file per
        image
        :type bytes_per_file: int
        """
        self.device = device
        LOG.debug("device attributes: %s", self.device.get_attribute_list())
        # The 'root' is either explicitly specified or initialized using the
        # value from the remote server where the Tango device is initialized
        # with reasonable defaults.
        if root:
            self._root = root
            await self.device.write_attribute(attr_name="root", value=root)
        else:
            self._root = (await self.device["root"]).value
        # Synchronizing internal state
        await self.home()
        await self.device.write_attribute(attr_name="writer_class",
                                          value=wrt_cls)
        await self.device.write_attribute(attr_name="dsetname", value=dsetname)
        await self.device.write_attribute(attr_name="start_index",
                                          value=start_index)
        await self.device.write_attribute(attr_name="bytes_per_file", value=bytes_per_file)
        await super().__ainit__(root=self._root, dsetname=dsetname, log_name=log_name)

    async def _descend(self, name: str) -> None:
        await self.device.descend(name)

    async def _ascend(self) -> None:
        if self._root == (await self.device["current"]).value:
            raise StorageError(f"cannot break out of {self._root}.")
        await self.device.ascend()

    async def _get_current(self):
        """Provides current from remote context"""
        return (await self.device["current"]).value

    async def home(self) -> None:
        """Return to root remotely and inside its own context (which is
        implemented in the super class)"""
        await self.device.write_attribute(attr_name="current", value=self._root)
        await super().home()

    async def exists(self, *paths: str) -> bool:
        """
        Asserts whether the specified paths exists in the file system.

        :param paths: a given number of file system paths
        :type paths: str
        :return: asserts whether specified path exists
        :rtype: bool
        """
        return await self.device.exists(*paths)

    async def create_writer(self,
                            producer: AsyncIterable[ArrayLike],
                            name: Optional[str] = None,
                            dsetname: Optional[str] = None) -> Awaitable:
        """
        Explicitly specifies that remote directory walker handles asynchronous
        data writing with a tango device server running remotely. Internally,
        corresponding device server uses the DirectoryWalker class to create
        the writer for incoming data.
        """
        raise NotImplementedError("delegates writing utility to remote tango server")

    @background
    async def write_sequence(self, path: str) -> None:
        """
        Asynchronously writes a sequence in the provided path

        :param path: path to write to
        :type path: str
        """
        await self.device.write_sequence(path)

    async def get_log_handler(self) -> AsyncLoggingHandlerCloser:
        """
        Provides a logging handler for the current path, capable to facilitate
        logging at a remote host.
        """
        await self.device.open_log_handler(self._log_name)
        return RemoteLoggingHandler(device=self.device)

    async def log_to_json(self, payload: str) -> None:
        """Implements api layer for writing experiment metadata"""
        await self.device.log_to_json(payload)


class StorageError(Exception):
    """Exception related to logical issues with storage"""
    ...


if __name__ == "__main__":
    pass<|MERGE_RESOLUTION|>--- conflicted
+++ resolved
@@ -91,7 +91,6 @@
     return file_name
 
 
-<<<<<<< HEAD
 def create_directory(directory, rights="750"):
     """Create *directory* and all paths along the way if necessary. *rights* are a string
     representing a combination for user, group, others.
@@ -99,34 +98,6 @@
     if not os.path.exists(directory):
         LOG.debug("Creating directory {}".format(directory))
         os.makedirs(directory, int(rights, base=8))
-
-
-def write_images(pqueue, writer=TiffWriter, prefix="image_{:>05}.tif", start_index=0,
-                 bytes_per_file=0, rights="750"):
-    """
-    write_images(pqueue, writer=TiffWriter, prefix="image_{:>05}.tif", start_index=0,
-                 bytes_per_file=0, rights="750")
-
-    Write images on disk with specified *writer* and file name *prefix*. Write to one file until the
-    *bytes_per_file* bytes has been written. If it is 0, then one file per image is created.
-    *writer* is a subclass of :class:`.writers.ImageWriter`. *start_index* specifies the number in
-    the first file name, e.g. for the default *prefix* and *start_index* 100, the first file name
-    will be image_00100.tif. If *prefix* is not formattable images are appended to the filename
-    specified by *prefix*. *rights* are used for directory creation in case it does not exist.
-=======
-def create_directory(directory: str, rights: int = 0o0750) -> None:
-    """
-    Create *directory* and all paths along the way if necessary
-
-    :param directory: directory to be created
-    :type directory: str
-    :param rights: access rights for the directory, defaults rwx for
-        user and rx for the group
-    :type rights: int
-    """
-    if not os.path.exists(directory):
-        LOG.debug("Creating directory {}".format(directory))
-        os.makedirs(name=directory, mode=rights)
 
 
 async def write_images(producer: AsyncIterable[ArrayLike],
@@ -145,7 +116,6 @@
     first file name, e.g. for the default *prefix* and *start_index* 100, the
     first file name will be image_00100.tif. If *prefix* is not formattable
     images are appended to the filename specified by *prefix*.
->>>>>>> 4f8ef8eb
     """
     im_writer: Optional[TiffWriter] = None
     file_index = 0
@@ -159,12 +129,8 @@
         im_writer = writer(prefix, bytes_per_file, append=True)
 
     if dir_name and not os.path.exists(dir_name):
-<<<<<<< HEAD
         create_directory(dir_name, rights=rights)
 
-=======
-        create_directory(dir_name)
->>>>>>> 4f8ef8eb
     i = 0
     try:
         async for image in producer:
@@ -172,17 +138,10 @@
                     not im_writer or written + image.nbytes > bytes_per_file):
                 if im_writer:
                     im_writer.close()
-<<<<<<< HEAD
                     LOG.debug('Writer "{}" closed'.format(prefix.format(start_index
                                                                         + file_index - 1)))
                 im_writer = writer(prefix.format(start_index + file_index), bytes_per_file,
                                    first_frame=start_index+i)
-=======
-                    LOG.debug('Writer "{}" closed'.format(
-                        prefix.format(start_index + file_index - 1)))
-                im_writer = writer(
-                    prefix.format(start_index + file_index), bytes_per_file)
->>>>>>> 4f8ef8eb
                 file_index += 1
                 written = 0
             if im_writer:
@@ -385,15 +344,6 @@
     specific filename template.
     """
 
-<<<<<<< HEAD
-    def __init__(self, writer=TiffWriter, dsetname='frame_{:>06}.tif', start_index=0,
-                 bytes_per_file=0, root=None, log=None, log_name='experiment.log', rights="750"):
-        """
-        Use *writer* to write data to files with filenames with a template from *dsetname*.
-        *start_index* specifies the number in the first file name, e.g. for the default *dsetname*
-        and *start_index* 100, the first file name will be frame_000100.tif. *rights* are used for
-        directory creation in case it does not exist.
-=======
     _bytes_per_file: int
     _start_index: int
     writer: Type[TiffWriter]
@@ -410,34 +360,16 @@
         from *dsetname*. *start_index* specifies the number in the first file
         name, e.g. for the default *dsetname* and *start_index* 100, the first
         file name will be frame_000100.tif.
->>>>>>> 4f8ef8eb
         """
         # Handling root of the experimental file system
         if not root:
             root = os.getcwd()
         root = os.path.abspath(root)
-<<<<<<< HEAD
-
-        log_handler = None
-
-        if log:
-            create_directory(root, rights=rights)
-            log_path = os.path.join(root, log_name)
-            log_handler = FileHandler(log_path)
-
-        super(DirectoryWalker, self).__init__(root, dsetname=dsetname,
-                                              log=log, log_handler=log_handler)
-        self.writer = writer
-        self._bytes_per_file = bytes_per_file
-        self._start_index = start_index
-        self._rights = rights
-=======
-        create_directory(root)
+        create_directory(root, rights=rights)
         self.writer = writer
         self._bytes_per_file = bytes_per_file
         self._start_index = start_index
         await super().__ainit__(root, dsetname, log_name=log_name)
->>>>>>> 4f8ef8eb
 
     async def _descend(self, name: str) -> None:
         new = os.path.join(self._current, name)
