--- conflicted
+++ resolved
@@ -39,111 +39,4 @@
     status. The implementation should follow this guideline.
 
     """
-<<<<<<< HEAD
-    ERROR = eventtype.make_event_id()
-
-
-class Device(ConcertObject):
-    """Base class for controllable devices for which a set of parameters can be
-    set.
-
-    A :class:`Device` consists of optional getters, setters, limiters and units
-    for named parameters. Implementations first call :meth:`__init__` and then
-    :meth:`_register` to add or supplement a parameter.
-    """
-
-    def __init__(self):
-        super(Device, self).__init__()
-        self._setters = {}
-        self._getters = {}
-        self._limiters = {}
-        self._units = {}
-
-    def get(self, param):
-        """Return the value of *param*."""
-        if param not in self._getters:
-            raise NotImplementedError
-
-        return self._getters[param]()
-
-    def set(self, param, value, blocking=False):
-        """Set *param* to *value*.
-
-        When *blocking* is true, execution stops until the hardware parameter
-        is set to *value*.
-        """
-        if param not in self._setters:
-            raise NotImplementedError
-
-        if not self._unit_is_compatible(param, value):
-            s = "`{0}' can only receive values of unit {1}"
-            raise ValueError(s.format(param, self._units[param]))
-
-        if not self._value_is_in_range(param, value):
-            s = "Value {0} for `{1}` is out of range"
-            raise ValueError(s.format(value, param))
-
-        msg = "{0}: set {1}='{2}' blocking='{3}'"
-        log.info(msg.format(str(self.__class__.__name__),
-                            param, value, blocking))
-
-        setter = self._setters[param]
-        launch(setter, (value,), blocking)
-
-    def _unit_is_compatible(self, param, value):
-        if not param in self._units:
-            return True
-
-        try:
-            self._units[param] + value
-            return True
-        except:
-            return False
-
-    def _value_is_in_range(self, param, value):
-        if param in self._limiters:
-            return self._limiters[param](value)
-
-        return True
-
-    def _register_getter(self, param, getter):
-        if param in self._getters:
-            transform = self._getters[param]
-            self._getters[param] = lambda: transform(getter())
-        else:
-            self._getters[param] = getter
-
-    def _register_setter(self, param, setter):
-        if param in self._setters:
-            transform = self._setters[param]
-            self._setters[param] = lambda arg: setter(transform(arg))
-        else:
-            self._setters[param] = setter
-
-    def _register(self, param, getter, setter, unit=None, limiter=None):
-        """Registers a parameter name `param`.
-
-        :meth:`_register` can be called several times along the inheritance
-        hierarchy. Each time a new setter is registered with the same name, the
-        setter will be applied in *reverse* order. That means if ``A`` inherits
-        from ``Device`` and ``B`` inherits from ``A``, calling ``set`` on an
-        object of type ``B`` will actually call ``B.set(A.set(x))``.
-        """
-        if getter:
-            self._register_getter(param, getter)
-
-        if setter:
-            self._register_setter(param, setter)
-
-        if unit:
-            self._units[param] = unit
-
-        if limiter:
-            if not limiter(self.get(param)):
-                s = "Unable to register limiter. " +\
-                    "Value {0} for `{1}` is already out of range"
-                raise RuntimeError(s.format(self.get(param), param))
-            self._limiters[param] = limiter
-=======
-    ERROR = "error"
->>>>>>> 27511e36
+    ERROR = "error"