--- conflicted
+++ resolved
@@ -147,26 +147,19 @@
         await self._trigger_real()
 
     @background
-<<<<<<< HEAD
+    @check(source=['recording', 'readout'])
     async def grab(self) -> ImageWithMetadata:
         """Return a concert.storage.ImageWithMetadata (subclass of np.ndarray) with data of the
         current frame."""
-        img = self.convert(await self._grab_real())
-        return img.view(ImageWithMetadata)
-
-=======
-    @check(source=['recording', 'readout'])
-    async def grab(self):
-        """Return a NumPy array with data of the current frame."""
         async with self._grab_lock:
             # Make sure there are no two concurrent grabs (e.g. we are streaming in a separate task
             # and someone calls grab() in the session
-            return self.convert(await self._grab_real())
+            img = self.convert(await self._grab_real())
+            return img.view(ImageWithMetadata)
 
     # Be strict, if the camera is recording an experiment might be in progress, so let's restrict
     # this to 'standby'
     @check(source=['standby'])
->>>>>>> 4f8ef8eb
     async def stream(self):
         """
         stream()
