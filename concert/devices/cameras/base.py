"""
A :class:`Camera` can be set via the device-specific properties that can be set
<<<<<<< HEAD
and read with :meth:`.Device.set` and :meth:`.Device.get`. Moreover, a camera
provides means to

* :meth:`record` frames,
* :meth:`stop` the acquisition and
* :meth:`trigger` a frame capture.

To setup and use a camera in a typical environment, you would do::

    from concert.devices.cameras.uca import UcaCamera

    camera = UcaCamera('pco')
    camera.set('exposure-time', 0.2 * q.s)
    camera.record()
    camera.trigger(blocking=True)
    camera.stop()
"""

from concert.base import launch
from concert.devices.base import Device
=======
and read with :meth:`.ConcertObject.set` and :meth:`.ConcertObject.get`.
Moreover, a camera provides means to
>>>>>>> 27511e36

* :meth:`Camera.record` frames,
* :meth:`Camera.stop` the acquisition and
* :meth:`Camera.trigger` a frame capture.

To setup and use a camera in a typical environment, you would do::

    from concert.devices.cameras.uca import UcaCamera

    camera = UcaCamera('pco')
    camera.set('exposure-time', 0.2 * q.s)
    camera.record()
    camera.trigger(blocking=True)
    camera.stop()
"""
from concert.base import launch, ConcertObject


class Camera(ConcertObject):
    """Base class for remotely controllable cameras."""

    def __init__(self):
        super(Camera, self).__init__()

    def record(self, blocking=False):
        """Start recording frames."""
        launch(self._record_real, blocking=blocking)

    def stop(self, blocking=False):
        """Stop recording frames."""
        launch(self._stop_real, blocking=blocking)

    def trigger(self, blocking=False):
        """Trigger a frame if possible."""
        launch(self._trigger_real, blocking=blocking)

    def _record_real(self):
        raise NotImplemented

    def _stop_real(self):
        raise NotImplemented

    def _trigger_real(self):
        raise NotImplemented<|MERGE_RESOLUTION|>--- conflicted
+++ resolved
@@ -1,30 +1,7 @@
 """
 A :class:`Camera` can be set via the device-specific properties that can be set
-<<<<<<< HEAD
-and read with :meth:`.Device.set` and :meth:`.Device.get`. Moreover, a camera
-provides means to
-
-* :meth:`record` frames,
-* :meth:`stop` the acquisition and
-* :meth:`trigger` a frame capture.
-
-To setup and use a camera in a typical environment, you would do::
-
-    from concert.devices.cameras.uca import UcaCamera
-
-    camera = UcaCamera('pco')
-    camera.set('exposure-time', 0.2 * q.s)
-    camera.record()
-    camera.trigger(blocking=True)
-    camera.stop()
-"""
-
-from concert.base import launch
-from concert.devices.base import Device
-=======
 and read with :meth:`.ConcertObject.set` and :meth:`.ConcertObject.get`.
 Moreover, a camera provides means to
->>>>>>> 27511e36
 
 * :meth:`Camera.record` frames,
 * :meth:`Camera.stop` the acquisition and
