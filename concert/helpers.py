from __future__ import annotations

import asyncio
import time
import inspect
import functools
import logging
import concert.config
from dataclasses import dataclass, field
from typing import Any
from pint.errors import DimensionalityError
from concert.quantities import q

import numpy as np

LOG = logging.getLogger(__name__)


class Bunch(object):
    """Encapsulate a list or dictionary to provide attribute-like access.

    Common use cases look like this::

        d = {'foo': 123, 'bar': 'baz'}
        b = Bunch(d)
        print(b.foo)
        >>> 123

        l = ['foo', 'bar']
        b = Bunch(l)
        print(b.foo)
        >>> 'foo'
    """

    def __init__(self, values):
        if isinstance(values, list):
            values = dict(list(zip(values, values)))
        self.__dict__.update(values)


def memoize(func):
    """
    Memoize the result of *func*.

    Remember the result of *func* depending on its arguments. Note, that this
    requires that the function is free from any side effects, e.g. returns the
    same value given the same arguments.
    """
    memo = {}

    if inspect.iscoroutinefunction(func):
        async def wrapper(*args):
            if args in memo:
                return memo[args]

            result = await func(*args)
            memo[args] = result
            return result
    else:
        def wrapper(*args):
            if args in memo:
                return memo[args]

            result = func(*args)
            memo[args] = result
            return result

    return wrapper


def measure(func=None, return_result=False):
    """
    Measure and print execution time of *func*.

    If *return_result* is True, the decorated function returns a tuple
    consisting of the original return value and the measured time in seconds.
    """

    if func is not None:
        @functools.wraps(func)
        def wrapper(*args, **kwargs):
            start = time.time()
            result = func(*args, **kwargs)
            elapsed = time.time() - start

            if return_result:
                from concert.quantities import q
                return (result, elapsed * q.s)
            else:
                print("`{}' took {}s".format(func.__name__, elapsed))
                return result

        return wrapper
    else:
        return functools.partial(measure, return_result=return_result)


class _Structure(object):

    def __init__(self, func, e_args, f_args, f_defaults, e_keywords):
        self.func = func
        self.e_args = e_args
        self.f_args = f_args
        self.f_defaults = f_defaults
        self.e_keywords = e_keywords
        self._isfunction = True

    def __call__(self, *args, **kwargs):
        self._check_args(*args, **kwargs)
        return self.func(*args, **kwargs)

    def _check_args(self, *args, **kwargs):
        for i, key in enumerate(args):
            if i < len(self.e_args):
                self._check_type_correctness(
                    self.f_args[i],
                    self.e_args[i],
                    args[i])
            else:
                self._check_type_correctness(
                    self.f_args[i],
                    self.e_keywords[self.f_args[i]],
                    args[i])
        for i, key in enumerate(kwargs):
            if kwargs[key] is not None:
                self._check_type_correctness(
                    key,
                    self.e_keywords[key],
                    kwargs[key])

    def _check_type_correctness(self, arg_name, expected, given):
        from concert.devices.base import Device
        import inspect
        if expected is not None:
            if isinstance(expected, Numeric):
                self._check_numeric(arg_name, expected, given)

            elif inspect.isclass(expected):
                if issubclass(expected, Device) and not isinstance(given, expected):
                    raise TypeError(
                        'Sorry, argument "{}" expected to get {}, but got {}'.format(
                            arg_name,
                            expected.__name__,
                            given.__class__.__name__))

    def _check_numeric(self, arg_name, expected, given):
        if (expected.units is not None) ^ hasattr(given, 'units'):
            raise TypeError(
                'Sorry, argument "{}" expected to get value with unit {}, but got {}'.format(
                    arg_name,
                    expected.units,
                    given))

        elif expected.units is not None:
            dim_units = expected.dimension * expected.units
            e_units = dim_units.to_base_units().units
            if not e_units == given.to_base_units().units:
                raise TypeError(
                    'Sorry, argument "{}" expected to get value with unit {}, but got {}'.format(
                        arg_name,
                        expected.units,
                        given.units))

        if hasattr(given, 'magnitude'):
            magnitude = given.magnitude
        else:
            magnitude = given
        if isinstance(magnitude, (float, int)):
            shape = 1
        else:
            shape = len(magnitude)
        if not shape == expected.dimension:
            raise TypeError(
                'Argument {} expected to get value with dimension {}, but got dimension {}'.format(
                    arg_name,
                    expected.dimension,
                    shape))


class expects(object):
    """
    Decorator which determines expected arguments for the function
    and also check correctness of given arguments. If input arguments differ from
    expected ones, exception *TypeError* will be raised.

    For numeric arguments use *Numeric* class with 2 parameters: dimension of
    the array and units (optional). E.g. "Numeric (1)" means function expects
    one number or "Numeric (2, q.mm)" means function expects expression like
    [4,5]*q.mm

    Common use case looks like this::

        from concert.helpers import Numeric

        @expects(Camera, LinearMotor, pixelsize = Numeric(2, q.mm))
        def foo(camera, motor, pixelsize = None):
            pass
    """

    def __init__(self, *args, **kwargs):
        self.e_args = args
        self.e_keywords = kwargs

    def __call__(self, f):
        f_args = inspect.getfullargspec(f).args
        f_defaults = inspect.getfullargspec(f).defaults
        self.func = _Structure(
            f,
            self.e_args,
            f_args,
            f_defaults,
            self.e_keywords)
        functools.update_wrapper(self.func, f)
        return self.func


class Numeric(object):
    __name__ = "Numeric"

    def __init__(self, dimension, units=None):
        self.dimension = dimension
        self.units = units


@dataclass(order=True)
class PrioItem:
    """To be used in combination with `queue.PriorityQueue`."""

    priority: int
    data: Any = field(compare=False)


def is_iterable(item):
    """Is *item* iterable or not."""
    try:
        iter(item)
        return True
    except Exception:
        return False


def arange(start, stop, step):
    """
    This function wraps numpy.arange but strips the units before and adds the unit later at the
    numpy.array.

    :param start:
    :type start: concert.quantities.q.Quantity
    :param stop:
    :type stop: concert.quantities.q.Quantity
    :param step:
    :type step: concert.quantities.q.Quantity
    :return:
    """
    try:
        unit = start.units
        start = start.to(unit).magnitude
        stop = stop.to(unit).magnitude
        step = step.to(unit).magnitude
    except AttributeError:
        raise Exception("start, stop and step need to be Quantities.")
    except DimensionalityError:
        raise Exception("start, stop and step units are not convertable into each other.")
    except Exception as e:
        raise e
    return np.arange(start=start, stop=stop, step=step) * unit


def linspace(start, stop, num, endpoint=True):
    """
    This function wraps numpy.linspace but strips the units before and adds the unit later at the
    numpy.array.

    :param start: First value
    :type start: concert.quantities.q.Quantity
    :param stop:
    :type stop: concert.quantities.q.Quantity
    :param num:
    :type num: int
    :param endpoint:
    :type endpoint: bool
    :return: numpy.array with the length *num* and entries equally distributed within *start* and
        *stop*.
    """
    try:
        unit = start.units
        start = start.to(unit).magnitude
        stop = stop.to(unit).magnitude
    except AttributeError:
        raise Exception("start and stop need to be Quantities.")
    except DimensionalityError:
        raise Exception("start and stop units are not convertable into each other.")
    except Exception as e:
        raise e
    return np.linspace(start, stop, num, endpoint=endpoint) * unit


async def get_state_from_awaitable(awaitable) -> str:
    if awaitable is None:
        return 'standby'
    task = asyncio.ensure_future(awaitable)
    if not task.done():
        return 'running'
    else:
        if task.cancelled():
            return 'cancelled'
        elif task.exception():
            return 'error'
        else:
            return 'standby'


<<<<<<< HEAD
class ImageWithMetadata(np.ndarray):
    """
    Subclass of numpy.ndarray with a metadata dictionary to hold images its metadata.
    """
    def __new__(cls, input_array, metadata: dict | None = None):
        obj = np.asarray(input_array).view(cls)
        if metadata is None:
            metadata = {}
        obj.metadata = metadata
        return obj

    def __array_finalize__(self, obj):
        # see InfoArray.__array_finalize__ for comments
        if obj is None:
            return
        self.metadata = getattr(obj, 'metadata', {})
=======
class PerformanceTracker:

    """A stopwatch with the ability to report data throughput.

    :param summary: if True, output everything at the end, otherwise immediately on :meth:`.lap`
    call.
    :param loglevel: logging level
    """

    def __init__(self, summary=False, loglevel=concert.config.PERFDEBUG):
        self.start = 0 * q.s
        self.duration = 0 * q.s
        self.size = 0 * q.B
        self.loglevel = loglevel
        self.summary = [] if summary else None
        self.iteration = 0

    def __enter__(self):
        self.start = time.perf_counter() * q.s

        return self

    def lap(self, name=None, final=False):
        duration = time.perf_counter() * q.s - self.start

        if final:
            self.duration = duration

        if name is None:
            if final:
                name = 'final'
            else:
                name = str(self.iteration)
                self.iteration += 1

        output = f'{name} duration: {duration:.2f}'
        if self.size:
            size = self.size.to(q.mebibyte)
            output += f', size: {size:.2f}, throughput: {size / duration:.2f}'

        if self.summary is not None:
            self.summary.append(output)
        else:
            LOG.log(self.loglevel, output)

    def __exit__(self, exc_type, exc_value, traceback):
        self.lap(final=True)
        if self.summary is not None:
            for record in self.summary:
                LOG.log(self.loglevel, record)
>>>>>>> 4f8ef8eb
<|MERGE_RESOLUTION|>--- conflicted
+++ resolved
@@ -310,7 +310,6 @@
             return 'standby'
 
 
-<<<<<<< HEAD
 class ImageWithMetadata(np.ndarray):
     """
     Subclass of numpy.ndarray with a metadata dictionary to hold images its metadata.
@@ -327,7 +326,8 @@
         if obj is None:
             return
         self.metadata = getattr(obj, 'metadata', {})
-=======
+
+
 class PerformanceTracker:
 
     """A stopwatch with the ability to report data throughput.
@@ -377,5 +377,4 @@
         self.lap(final=True)
         if self.summary is not None:
             for record in self.summary:
-                LOG.log(self.loglevel, record)
->>>>>>> 4f8ef8eb
+                LOG.log(self.loglevel, record)