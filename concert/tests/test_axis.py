import unittest
import quantities as q

from concert.devices.axes.base import AxisState, LinearCalibration, Axis
from concert.devices.axes.dummy import DummyAxis, DummyContinuousAxis


class TestDummyAxis(unittest.TestCase):
    def setUp(self):
        calibration = LinearCalibration(1 / q.mm, 0 * q.mm)
        self.axis = DummyAxis(calibration)

    def test_set_position_blocking(self):
        position = 1 * q.mm
        self.axis.set_position(position, True)
        new_position = self.axis.get_position()
        self.assertEqual(position, new_position)

    def test_set_position_nonblocking(self):
        position = 1 * q.mm
        self.axis.set_position(position, False)
        self.axis.wait(AxisState.STANDBY)
        self.assertEqual(position, self.axis.get_position())

<<<<<<< HEAD
#    def test_set_positions_nonblocking(self):
#        self.axis1 = DummyAxis(LinearCalibration(1 / q.mm, 0 * q.mm))
#
#        position = 1 * q.mm
#        position1 = 3 * q.mm
#
#        self.axis.set_position(position, False)
#        self.axis1.set_position(position1, False)
#
#        self.axis.wait([(self.axis, AxisState.STANDBY),
#                        (self.axis1, AxisState.STANDBY)])
#
#        self.assertEqual(position, self.axis.get_position())
#        self.assertEqual(position1, self.axis1.get_position())
=======
    def test_set_positions_nonblocking(self):
        axis1 = DummyAxis(LinearCalibration(1 / q.mm, 0 * q.mm))

        position = 1 * q.mm
        position1 = 3 * q.mm

        self.axis.set_position(position, False)
        axis1.set_position(position1, False)

        self.axis.wait([(self.axis, AxisState.STANDBY),
                        (axis1, AxisState.STANDBY)])

        self.assertEqual(position, self.axis.get_position())
        self.assertEqual(position1, axis1.get_position())

    def test_move(self):
        position = 1 * q.mm
        delta = 0.5 * q.mm
        self.axis.set_position(position, True)
        self.axis.move(delta, True)
        self.assertEqual(position + delta, self.axis.get_position())
>>>>>>> ee9321c5


class TestContinuousDummyAxis(unittest.TestCase):
    def setUp(self):
        position_calibration = LinearCalibration(1 / q.mm, 0 * q.mm)
        velocity_calibration = LinearCalibration(1 / (q.mm / q.s),
                                                 0 * (q.mm / q.s))

        self.axis = DummyContinuousAxis(position_calibration,
                                        velocity_calibration)

    def test_set_velocity_blocking(self):
        velocity = 1 * q.mm / q.s
        self.axis.set_velocity(velocity, True)
        new_velocity = self.axis.get_velocity()
        self.assertEqual(velocity, new_velocity)


class TestAxisCalibration(unittest.TestCase):
    def setUp(self):
        self.steps_per_mm = 10. / q.mm
        calibration = LinearCalibration(self.steps_per_mm, 0 * q.mm)

        class MockAxis(Axis):
            def __init__(self):
                super(MockAxis, self).__init__(calibration)

                self.position = 0 * q.dimensionless
                self._register('position',
                               self._get_position,
                               self._set_position,
                               q.m)

            def _stop_real(self):
                pass

            def _set_position(self, position):
                self.position = position

            def _get_position(self):
                return self.position

        self.axis = MockAxis()

    def test_set_position(self):
        position = 100 * q.mm
        steps = position * self.steps_per_mm

        self.axis.set_position(position, True)
        self.assertEqual(self.axis.position, steps)
        self.assertEqual(self.axis.get_position(), position)<|MERGE_RESOLUTION|>--- conflicted
+++ resolved
@@ -22,22 +22,6 @@
         self.axis.wait(AxisState.STANDBY)
         self.assertEqual(position, self.axis.get_position())
 
-<<<<<<< HEAD
-#    def test_set_positions_nonblocking(self):
-#        self.axis1 = DummyAxis(LinearCalibration(1 / q.mm, 0 * q.mm))
-#
-#        position = 1 * q.mm
-#        position1 = 3 * q.mm
-#
-#        self.axis.set_position(position, False)
-#        self.axis1.set_position(position1, False)
-#
-#        self.axis.wait([(self.axis, AxisState.STANDBY),
-#                        (self.axis1, AxisState.STANDBY)])
-#
-#        self.assertEqual(position, self.axis.get_position())
-#        self.assertEqual(position1, self.axis1.get_position())
-=======
     def test_set_positions_nonblocking(self):
         axis1 = DummyAxis(LinearCalibration(1 / q.mm, 0 * q.mm))
 
@@ -59,7 +43,6 @@
         self.axis.set_position(position, True)
         self.axis.move(delta, True)
         self.assertEqual(position + delta, self.axis.get_position())
->>>>>>> ee9321c5
 
 
 class TestContinuousDummyAxis(unittest.TestCase):
