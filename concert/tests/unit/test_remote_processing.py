import asyncio
import os
import signal
import subprocess
<<<<<<< HEAD
from multiprocessing import Process
import tango
=======
import time

>>>>>>> 59842dd0
from concert.coroutines.base import start
from concert.quantities import q
from concert.tests import TestCase
from concert.ext.cmd.tango import TangoCommand
from concert.networking.base import get_tango_device
from concert.storage import RemoteDirectoryWalker




test_with_tofu = False

from contextlib import asynccontextmanager

@asynccontextmanager
async def tango_run_concert(name: str, port:int, start_timeout = 10*q.s):

    pro = subprocess.Popen(f"concert tango {name} --port {port}", stdout=subprocess.PIPE,
                           shell=True, preexec_fn=os.setsid)

<<<<<<< HEAD

    # TODO: this needs to go away!
    await asyncio.sleep(5)

=======
>>>>>>> 59842dd0
    try:
        yield
    finally:
        os.killpg(os.getpgid(pro.pid), signal.SIGTERM)

@asynccontextmanager
async def tango_run_standalone(name: str, port:int, device_uri:str, start_timeout = 60*q.s):
    if tango.Release.version_info < (9, 4, 1):
        port_def = f"-ORBendPoint giop:tcp::{port}"
    else:
        port_def = f"--port {port}"
    pro = subprocess.Popen(f"{name} test -nodb {port_def} -dlist {device_uri}", stdout=subprocess.PIPE,
                           shell=True, preexec_fn=os.setsid)

    start_time = time.time() * q.s
    while True:
        try:
            stdout, stderr= pro.communicate(timeout=0.1)
            print(stdout.decode())
            print(stderr.decode())

            if "Ready to accept request" in stdout.decode():
                break
            if "Exited" in stdout.decode():
                os.killpg(os.getpgid(pro.pid), signal.SIGTERM)
                raise TimeoutError("Tango device exited unexpectedly")
        except subprocess.TimeoutExpired:
            if time.time() * q.s - start_time > start_timeout:
                os.killpg(os.getpgid(pro.pid), signal.SIGTERM)
                raise TimeoutError("Timeout while waiting for Tango device to start")
            continue
        if time.time() * q.s - start_time > start_timeout:
            os.killpg(os.getpgid(pro.pid), signal.SIGTERM)
            raise TimeoutError("Timeout while waiting for Tango device to start")

    try:
        yield
    finally:
        os.killpg(os.getpgid(pro.pid), signal.SIGTERM)


class TestRemoteProcessingStartup(TestCase):
    async def test_walker_startup(self):
        #async with tango_run_concert('walker', 1233):
        #    tango_dev = get_tango_device('tango://localhost:1233/concert/tango/walker#dbase=no')
        #    f = await tango_dev.state()
        #    self.assertNotEqual(f, None)
        #    walker = await RemoteDirectoryWalker(tango_dev)
        #    print(await walker.get_endpoint())

        async with tango_run_standalone('TangoRemoteWalker', 1233, "concert/tango/walker", 10*q.s):
            tango_dev = get_tango_device('tango://localhost:1233/concert/tango/walker#dbase=no')
            f = await tango_dev.state()
            self.assertNotEqual(f, None)

    async def test_camera_startup(self):
        #async with tango_run_concert('dummycamera', 1245):
        #    tango_dev = get_tango_device('tango://localhost:1245/concert/tango/dummycamera#dbase=no')
        #    f = await tango_dev.state()
        #    self.assertNotEqual(f, None)

        async with tango_run_standalone('TangoDummyCamera', 1245, "concert/tango/dummycamera", 10*q.s):
            tango_dev = get_tango_device('tango://localhost:1245/concert/tango/dummycamera#dbase=no')
            f = await tango_dev.state()
            self.assertNotEqual(f, None)

    async def test_reco_startup(self):
        if test_with_tofu:
            async with tango_run_concert('reco', 1247):
                tango_dev = get_tango_device('tango://localhost:1247/concert/tango/reco#dbase=no')
                f = await tango_dev.state()
                self.assertNotEqual(f, None)

            async with tango_run_standalone('reco', 1247, "concert/tango/reco", 10*q.s):
                tango_dev = get_tango_device('tango://localhost:1247/concert/tango/reco#dbase=no')
                f = await tango_dev.state()
                self.assertNotEqual(f, None)

    async def test_rae_startup(self) -> None:
        async with tango_run_concert('rae', 1248):
            await asyncio.sleep(2)
            tango_dev: tango.DeviceProxy = get_tango_device(
                    'tango://localhost:1248/concert/tango/rae#dbase=no')
            f: tango.DevState = await tango_dev.state()
            self.assertNotEqual(f, None)

        async with tango_run_standalone('rae', 1248, "concert/tango/rae"):
            await asyncio.sleep(2)
            tango_dev: tango.DeviceProxy = get_tango_device(
                    'tango://localhost:1248/concert/tango/rae#dbase=no')
            f: tango.DevState = await tango_dev.state()
            self.assertNotEqual(f, None)


if __name__ == "__main__":
    pass<|MERGE_RESOLUTION|>--- conflicted
+++ resolved
@@ -2,13 +2,8 @@
 import os
 import signal
 import subprocess
-<<<<<<< HEAD
-from multiprocessing import Process
+import time
 import tango
-=======
-import time
-
->>>>>>> 59842dd0
 from concert.coroutines.base import start
 from concert.quantities import q
 from concert.tests import TestCase
@@ -29,13 +24,6 @@
     pro = subprocess.Popen(f"concert tango {name} --port {port}", stdout=subprocess.PIPE,
                            shell=True, preexec_fn=os.setsid)
 
-<<<<<<< HEAD
-
-    # TODO: this needs to go away!
-    await asyncio.sleep(5)
-
-=======
->>>>>>> 59842dd0
     try:
         yield
     finally:
