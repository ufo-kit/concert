--- conflicted
+++ resolved
@@ -4,25 +4,19 @@
 import inspect
 import logging
 import os
-from typing import Set, Dict
+from typing import Set, Dict, Awaitable
 import numpy as np
 import tango
-
 from concert.experiments.addons import base
-<<<<<<< HEAD
 from concert.experiments.base import remote, Acquisition, Experiment
 from concert.quantities import q
 from concert.experiments.addons.typing import AbstractRAEDevice
 from concert.experiments.addons.base import AcquisitionConsumer
 from concert.base import Parameter
 from concert.ext.tangoservers.rae import EstimationAlgorithm
-=======
 from concert.experiments.base import remote
 from concert.helpers import CommData
-from concert.quantities import q
-from typing import Awaitable
-
->>>>>>> 59842dd0
+
 
 LOG = logging.getLogger(__name__)
 
@@ -53,7 +47,7 @@
 
         return wrapper
 
-    async def __ainit__(self, device, endpoint: CommData) -> Awaitable:
+    async def __ainit__(self, device, endpoint: CommData) -> None:
         self._device = device
         self.endpoint = endpoint
         await self._device.write_attribute('endpoint', self.endpoint.client_endpoint)
@@ -140,6 +134,7 @@
 
 
 class OnlineReconstruction(TangoMixin, base.OnlineReconstruction):
+    
     async def __ainit__(
         self,
         device,
@@ -231,12 +226,10 @@
 
 class RotationAxisEstimator(TangoMixin, base.Addon):
 
-    _device: AbstractRAEDevice
-
-    async def __ainit__(self, device: AbstractRAEDevice, experiment: Experiment,
+    async def __ainit__(self, device: AbstractRAEDevice, endpoint: CommData, experiment: Experiment,
                         acquisitions: Set[Acquisition], num_darks: int, num_flats: int,
                         num_radios: int, rot_angle: float = np.pi, **kwargs)  -> None:
-        await TangoMixin.__ainit__(self, device)
+        await TangoMixin.__ainit__(self, device, endpoint)
         await self._device.write_attribute("num_darks", num_darks)
         await self._device.write_attribute("num_flats", num_flats)
         await self._device.write_attribute("num_radios", num_radios)
@@ -262,9 +255,6 @@
                     [wait_window, check_window, estm_offset, err_threshold], dtype=np.float32))
         await self._device.prepare_angular_distribution()
         # Process meta attributes for phase correlation method
-        # TODO: In the real implementation we won't supply the reference sinogram like this, rather
-        # we would specify the rotation axis estimation to keep the reference sinogram from the
-        # phantom scan.
         det_row_idx = kwargs.get("det_row_idx", 0)
         num_proj_corr = kwargs.get("num_proj_corr", 200)
         await self._device.write_attribute("meta_attr_phase_corr",
@@ -277,16 +267,13 @@
     def _make_consumers(self,
                         acquisitions: Set[Acquisition]) -> Dict[Acquisition, AcquisitionConsumer]:
         """Accumulates consumers for expected acquisitions"""
-        # NOTE: For now we process darks, flats and radios as individual acquiitions and it leads
-        # to the device server averaging them and storing them in memory. It would later be used for
-        # flat field correction of incoming projections on the fly. However, as next revision of
-        # quality assurance we want to refactor our implementation in such a way that we don't need
-        # to run flat-field correction separately for QA and reconstruction.
         consumers: [Acquisition, AcquisitionConsumer] = {}
-        consumers[base.get_acq_by_name(acquisitions, "darks")] = AcquisitionConsumer(self.update_darks)
-        consumers[base.get_acq_by_name(acquisitions, "flats")] = AcquisitionConsumer(self.update_flats)
+        consumers[base.get_acq_by_name(acquisitions, "darks")] = AcquisitionConsumer(
+                self.update_darks, addon=self)
+        consumers[base.get_acq_by_name(acquisitions, "flats")] = AcquisitionConsumer(
+                self.update_flats, addon=self)
         consumers[base.get_acq_by_name(acquisitions, "radios")] = AcquisitionConsumer(
-                self.estimate_center_of_rotation)
+                self.estimate_center_of_rotation, addon=self)
         return consumers
     
     @TangoMixin.cancel_remote
