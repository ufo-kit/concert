--- conflicted
+++ resolved
@@ -96,13 +96,9 @@
 
     async def __ainit__(self, viewer, endpoint, experiment, acquisitions=None):
         self.endpoint = endpoint
-<<<<<<< HEAD
-        await base.LiveView.__ainit__(self, viewer, experiment=experiment,
-=======
         await base.LiveView.__ainit__(self,
                                       viewer,
                                       experiment=experiment,
->>>>>>> 27559594
                                       acquisitions=acquisitions)
         self._orig_limits = await viewer.get_limits()
 
@@ -304,7 +300,7 @@
     def _make_consumers(self, acquisitions: Set[Acquisition]) -> Dict[Acquisition,
                                                                       AcquisitionConsumer]:
         """Accumulates consumers for expected acquisitions"""
-        consumers: [Acquisition, AcquisitionConsumer] = {}
+        consumers: Dict[Acquisition, AcquisitionConsumer] = {}
         consumers[base.get_acq_by_name(acquisitions, "darks")] = AcquisitionConsumer(
                 self.update_darks, addon=self)
         consumers[base.get_acq_by_name(acquisitions, "flats")] = AcquisitionConsumer(
